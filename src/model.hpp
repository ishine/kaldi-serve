--- conflicted
+++ resolved
@@ -60,121 +60,4 @@
 
     kaldi::ComposeLatticePrunedOptions compose_opts_;
     kaldi::BaseFloat rnnlm_weight_;
-<<<<<<< HEAD
-};
-=======
-};
-
-Model::Model(const ModelSpec &model_spec) : model_spec(model_spec) {
-    std::string model_dir = model_spec.path;
-
-    try {
-        std::string hclg_filepath = join_path(model_dir, "HCLG.fst");
-        std::string model_filepath = join_path(model_dir, "final.mdl");
-        std::string word_syms_filepath = join_path(model_dir, "words.txt");
-        std::string word_boundary_filepath = join_path(model_dir, "word_boundary.int");
-
-        std::string conf_dir = join_path(model_dir, "conf");
-        std::string mfcc_conf_filepath = join_path(conf_dir, "mfcc.conf");
-        std::string ivector_conf_filepath = join_path(conf_dir, "ivector_extractor.conf");
-
-        std::string rnnlm_dir = join_path(model_dir, "rnnlm");
-
-        decode_fst_ = std::unique_ptr<fst::Fst<fst::StdArc>>(fst::ReadFstKaldiGeneric(hclg_filepath));
-
-        {
-            bool binary;
-            kaldi::Input ki(model_filepath, &binary);
-
-            trans_model_.Read(ki.Stream(), binary);
-            am_nnet_.Read(ki.Stream(), binary);
-
-            kaldi::nnet3::SetBatchnormTestMode(true, &(am_nnet_.GetNnet()));
-            kaldi::nnet3::SetDropoutTestMode(true, &(am_nnet_.GetNnet()));
-            kaldi::nnet3::CollapseModel(kaldi::nnet3::CollapseModelConfig(), &(am_nnet_.GetNnet()));
-        }
-
-        if (word_syms_filepath != "" && !(word_syms_ = std::unique_ptr<fst::SymbolTable>(fst::SymbolTable::ReadText(word_syms_filepath)))) {
-            KALDI_ERR << "Could not read symbol table from file " << word_syms_filepath;
-        }
-
-        if (exists(word_boundary_filepath)) {
-            kaldi::WordBoundaryInfoNewOpts word_boundary_opts;
-            wb_info_ = std::make_unique<kaldi::WordBoundaryInfo>(word_boundary_opts, word_boundary_filepath);
-        } else {
-            KALDI_WARN << "Word boundary file" << word_boundary_filepath
-                       << " not found. Disabling word level features.";
-        }
-
-        if (exists(rnnlm_dir) && 
-            exists(join_path(rnnlm_dir, "final.raw")) && 
-            exists(join_path(rnnlm_dir, "word_embedding.mat")) && 
-            exists(join_path(rnnlm_dir, "G.fst"))) {
-            
-            fst::VectorFst<fst::StdArc> *lm_to_subtract_fst = fst::ReadAndPrepareLmFst(join_path(rnnlm_dir, "G.fst"));
-            lm_to_subtract_det_backoff_ = std::make_unique<fst::BackoffDeterministicOnDemandFst<fst::StdArc>>(*lm_to_subtract_fst);
-            rnnlm_weight_ = model_spec.rnnlm_weight;
-
-            kaldi::ReadKaldiObject(join_path(rnnlm_dir, "final.raw"), &rnnlm_);
-            KALDI_ASSERT(IsSimpleNnet(rnnlm_));
-            kaldi::ReadKaldiObject(join_path(rnnlm_dir, "word_embedding.mat"), &word_embedding_mat_);
-            
-            std::cout << "# Word Embeddings (RNNLM): " << word_embedding_mat_.NumRows() << ENDL;
-
-            // hack: RNNLM compute opts only takes values from parsed options like in cmd-line
-            const char *usage = "Usage: model.hpp [options]";
-            kaldi::ParseOptions po(usage);
-
-            kaldi::rnnlm::RnnlmComputeStateComputationOptions rnnlm_opts;
-            rnnlm_opts.Register(&po);
-
-            std::string bos_opt = "--bos-symbol=" + model_spec.bos_index;
-            std::string eos_opt = "--eos-symbol=" + model_spec.eos_index;
-
-            const char *argv[] = {
-                "model.hpp",
-                bos_opt.c_str(),
-                eos_opt.c_str(),
-                NULL
-            };
-
-            po.Read((sizeof(argv)/sizeof(argv[0])) - 1, argv);
-            rnnlm_info_ = std::make_unique<const kaldi::rnnlm::RnnlmComputeStateInfo>(rnnlm_opts, rnnlm_, word_embedding_mat_);
-        } else {
-            KALDI_WARN << "RNNLM artefacts not found. Disabling RNNLM rescoring feature.";
-        }
-
-        feature_info_ = std::make_unique<kaldi::OnlineNnet2FeaturePipelineInfo>();
-        feature_info_->feature_type = "mfcc";
-        kaldi::ReadConfigFromFile(mfcc_conf_filepath, &(feature_info_->mfcc_opts));
-
-        feature_info_->use_ivectors = true;
-        kaldi::OnlineIvectorExtractionConfig ivector_extraction_opts;
-        kaldi::ReadConfigFromFile(ivector_conf_filepath, &ivector_extraction_opts);
-
-        // Expand paths if relative provided. We use model_dir as the base in
-        // such cases.
-        ivector_extraction_opts.lda_mat_rxfilename = expand_relative_path(ivector_extraction_opts.lda_mat_rxfilename, model_dir);
-        ivector_extraction_opts.global_cmvn_stats_rxfilename = expand_relative_path(ivector_extraction_opts.global_cmvn_stats_rxfilename, model_dir);
-        ivector_extraction_opts.diag_ubm_rxfilename = expand_relative_path(ivector_extraction_opts.diag_ubm_rxfilename, model_dir);
-        ivector_extraction_opts.ivector_extractor_rxfilename = expand_relative_path(ivector_extraction_opts.ivector_extractor_rxfilename, model_dir);
-        ivector_extraction_opts.cmvn_config_rxfilename = expand_relative_path(ivector_extraction_opts.cmvn_config_rxfilename, model_dir);
-        ivector_extraction_opts.splice_config_rxfilename = expand_relative_path(ivector_extraction_opts.splice_config_rxfilename, model_dir);
-
-        feature_info_->ivector_extractor_info.Init(ivector_extraction_opts);
-        feature_info_->silence_weighting_config.silence_weight = model_spec.silence_weight;
-
-        lattice_faster_decoder_config_.min_active = model_spec.min_active;
-        lattice_faster_decoder_config_.max_active = model_spec.max_active;
-        lattice_faster_decoder_config_.beam = model_spec.beam;
-        lattice_faster_decoder_config_.lattice_beam = model_spec.lattice_beam;
-
-        decodable_opts_.acoustic_scale = model_spec.acoustic_scale;
-        decodable_opts_.frame_subsampling_factor = model_spec.frame_subsampling_factor;
-        decodable_info_ = std::make_unique<kaldi::nnet3::DecodableNnetSimpleLoopedInfo>(decodable_opts_, &am_nnet_);
-    
-    } catch (const std::exception &e) {
-        KALDI_ERR << e.what();
-    }
-}
->>>>>>> b0ac9abe
+};